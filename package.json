{
  "name": "js-libp2p-webrtc",
  "version": "1.0.0",
  "description": "Dial peer using webrtc",
  "main": "index.js",
  "author": "",
  "license": "Apache-2.0 or MIT",
  "type": "module",
  "eslintConfig": {
    "extends": "ipfs",
    "parserOptions": {
      "sourceType": "module"
    }
  },
  "engines": {
    "node": ">=16.0.0",
    "npm": ">=7.0.0"
  },
  "files": [
    "src",
    "dist/src",
    "!dist/test",
    "!**/*.tsbuildinfo"
  ],
  "scripts": {
    "autogen": "npx protoc --ts_out proto_ts --proto_path src src/*.proto",
    "othergen": "./node_modules/.bin/proto-loader-gen-types --longs=String --enums=String --defaults --oneofs --grpcLib=@grpc/grpc-js --outDir=proto_ts/ src/*.proto",
    "build": "aegir build",
    "test": "aegir test --target browser",
    "test:interop": "run-p --race start-ext-server wait-then-test",
    "start-ext-server": "rm -vf dist/test/server-multiaddr.js ; cd ../go-libp2p/ && go run examples/webrtc/main.go ../js-libp2p-webrtc/dist/test/ ",
    "wait-for-server": "wait-on --delay 1000 --timeout 10000 dist/test/server-multiaddr.js",
    "wait-then-test": "run-s wait-for-server test",
    "lint": "aegir lint",
    "lint:fix": "aegir lint --fix",
    "clean": "aegir clean",
    "dep-check": "aegir dep-check",
    "release": "aegir release"
  },
  "devDependencies": {
    "@libp2p/interface-mocks": "^6.1.0",
    "@libp2p/peer-id-factory": "^1.0.18",
<<<<<<< HEAD
    "@multiformats/multiaddr": "^11.0.3",
=======
>>>>>>> e38c98a0
    "@types/uuid": "^8.3.4",
    "@typescript-eslint/parser": "^5.32.0",
    "aegir": "^37.4.6",
    "chai-bytes": "^0.1.2",
    "it-all": "^1.0.6",
    "it-first": "^1.0.7",
    "libp2p": "^0.39.5",
    "npm-run-all": "^4.1.5",
    "prettier": "^2.7.1",
    "typescript": "^4.7.4",
    "uint8arrays": "^3.1.0",
    "wait-on": "^6.0.1"
  },
  "dependencies": {
    "@chainsafe/libp2p-noise": "^8.0.0",
    "@libp2p/components": "^3.0.0",
    "@libp2p/interface-connection": "^3.0.2",
    "@libp2p/interface-registrar": "^2.0.3",
    "@libp2p/interface-stream-muxer": "^3.0.0",
    "@libp2p/interface-transport": "^2.0.0",
    "@libp2p/interfaces": "^3.0.3",
    "@libp2p/logger": "^2.0.0",
    "@libp2p/multistream-select": "^3.0.0",
    "@libp2p/peer-id": "^1.1.15",
<<<<<<< HEAD
    "@multiformats/multiaddr": "^11.0.3",
=======
    "@multiformats/multiaddr": "^11.0.0",
>>>>>>> e38c98a0
    "@protobuf-ts/plugin": "^2.8.0",
    "@protobuf-ts/protoc": "^2.8.0",
    "@protobuf-ts/runtime": "^2.8.0",
    "abortable-iterator": "^4.0.2",
    "err-code": "^3.0.1",
    "it-merge": "^1.0.4",
    "multiformats": "^9.9.0",
    "multihashes": "^4.0.3",
    "p-defer": "^4.0.0",
    "socket.io-client": "^4.1.2",
    "timeout-abort-controller": "^3.0.0",
    "uuid": "^8.3.2"
  }
}<|MERGE_RESOLUTION|>--- conflicted
+++ resolved
@@ -40,10 +40,6 @@
   "devDependencies": {
     "@libp2p/interface-mocks": "^6.1.0",
     "@libp2p/peer-id-factory": "^1.0.18",
-<<<<<<< HEAD
-    "@multiformats/multiaddr": "^11.0.3",
-=======
->>>>>>> e38c98a0
     "@types/uuid": "^8.3.4",
     "@typescript-eslint/parser": "^5.32.0",
     "aegir": "^37.4.6",
@@ -68,11 +64,7 @@
     "@libp2p/logger": "^2.0.0",
     "@libp2p/multistream-select": "^3.0.0",
     "@libp2p/peer-id": "^1.1.15",
-<<<<<<< HEAD
     "@multiformats/multiaddr": "^11.0.3",
-=======
-    "@multiformats/multiaddr": "^11.0.0",
->>>>>>> e38c98a0
     "@protobuf-ts/plugin": "^2.8.0",
     "@protobuf-ts/protoc": "^2.8.0",
     "@protobuf-ts/runtime": "^2.8.0",
