{
  "name": "libp2p-crypto",
  "version": "0.7.6",
  "description": "Crypto primitives for libp2p",
  "main": "src/index.js",
  "browser": {
    "node-webcrypto-ossl": false,
    "./src/crypto/webcrypto.js": "./src/crypto/webcrypto-browser.js",
    "./src/crypto/hmac.js": "./src/crypto/hmac-browser.js",
    "./src/crypto/ecdh.js": "./src/crypto/ecdh-browser.js",
    "./src/crypto/ciphers.js": "./src/crypto/ciphers-browser.js",
    "./src/crypto/rsa.js": "./src/crypto/rsa-browser.js"
  },
  "scripts": {
    "lint": "aegir-lint",
    "build": "aegir-build",
    "test": "npm run test:node && npm run test:no-webcrypto && npm run test:browser && npm run test:webworker",
    "test:node": "aegir-test --env node",
    "test:no-webcrypto": "NO_WEBCRYPTO=true aegir-test --env node",
    "test:browser": "aegir-test --env browser",
    "test:webworker": "aegir-test --env webworker",
    "release": "aegir-release",
    "release-minor": "aegir-release --type minor",
    "release-major": "aegir-release --type major",
    "coverage": "aegir-coverage",
    "coverage-publish": "aegir-coverage publish"
  },
  "keywords": [
    "IPFS",
    "libp2p",
    "crypto",
    "rsa"
  ],
  "author": "Friedel Ziegelmayer <dignifiedqurie@gmail.com>",
  "license": "MIT",
  "dependencies": {
    "asn1.js": "^4.8.1",
    "async": "^2.1.2",
    "browserify-aes": "^1.0.6",
    "keypair": "^1.0.0",
    "multihashing-async": "^0.3.0",
    "nodeify": "^1.0.0",
    "pem-jwk": "^1.5.1",
    "protocol-buffers": "^3.2.1",
    "rsa-pem-to-jwk": "^1.1.3",
    "safe-buffer": "^5.0.1",
    "tweetnacl": "^0.14.5",
    "webcrypto-shim": "github:dignifiedquire/webcrypto-shim#master"
  },
  "devDependencies": {
    "aegir": "^9.2.1",
    "benchmark": "^2.1.2",
    "chai": "^3.5.0",
    "pre-commit": "^1.1.3"
  },
  "optionalDependencies": {
    "node-webcrypto-ossl": "^1.0.15"
  },
  "pre-commit": [
    "lint",
    "test"
  ],
  "engines": {
    "node": ">=4.0.0"
  },
  "repository": {
    "type": "git",
    "url": "https://github.com/ipfs/js-libp2p-crypto.git"
  },
  "bugs": {
    "url": "https://github.com/ipfs/js-libp2p-crypto/issues"
  },
  "homepage": "https://github.com/ipfs/js-libp2p-crypto",
  "contributors": [
    "David Dias <daviddias.p@gmail.com>",
    "Friedel Ziegelmayer <dignifiedquire@gmail.com>",
    "Greenkeeper <support@greenkeeper.io>",
    "Richard Littauer <richard.littauer@gmail.com>",
<<<<<<< HEAD
    "Tom Swindell <t.swindell@rubyx.co.uk>",
    "Yusef Napora <yusef@napora.org>",
    "dryajov <dryajov@gmail.com>",
=======
    "Yusef Napora <yusef@napora.org>",
>>>>>>> c138a04d
    "nikuda <nikuda@gmail.com>"
  ]
}<|MERGE_RESOLUTION|>--- conflicted
+++ resolved
@@ -76,13 +76,9 @@
     "Friedel Ziegelmayer <dignifiedquire@gmail.com>",
     "Greenkeeper <support@greenkeeper.io>",
     "Richard Littauer <richard.littauer@gmail.com>",
-<<<<<<< HEAD
     "Tom Swindell <t.swindell@rubyx.co.uk>",
     "Yusef Napora <yusef@napora.org>",
     "dryajov <dryajov@gmail.com>",
-=======
-    "Yusef Napora <yusef@napora.org>",
->>>>>>> c138a04d
     "nikuda <nikuda@gmail.com>"
   ]
 }